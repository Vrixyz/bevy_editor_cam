use std::time::Duration;

use bevy::{
    core_pipeline::{
        bloom::BloomSettings,
        experimental::taa::{TemporalAntiAliasBundle, TemporalAntiAliasPlugin},
        tonemapping::Tonemapping,
    },
    pbr::ScreenSpaceAmbientOcclusionBundle,
    prelude::*,
    render::{camera::TemporalJitter, primitives::Aabb},
    utils::Instant,
    window::RequestRedraw,
};
use bevy_editor_cam::{
    extensions::{dolly_zoom::DollyZoomTrigger, look_to::LookToTrigger},
    prelude::*,
};

fn main() {
    App::new()
        .add_plugins((
            DefaultPlugins,
            bevy_mod_picking::DefaultPickingPlugins,
            DefaultEditorCamPlugins,
            TemporalAntiAliasPlugin,
        ))
        // The camera controller works with reactive rendering:
        // .insert_resource(bevy::winit::WinitSettings::desktop_app())
        .insert_resource(Msaa::Off)
        .insert_resource(ClearColor(Color::rgb(0.15, 0.15, 0.15)))
        .insert_resource(AmbientLight {
            brightness: 0.0,
            ..default()
        })
        .add_systems(Startup, setup)
        .add_systems(
            Update,
            (
                toggle_projection,
                projection_specific_render_config,
                toggle_constraint,
                explode,
                switch_direction,
            )
                .chain(),
        )
        .run()
}

fn setup(mut commands: Commands, asset_server: Res<AssetServer>) {
    let diffuse_map = asset_server.load("environment_maps/diffuse_rgb9e5_zstd.ktx2");
    let specular_map = asset_server.load("environment_maps/specular_rgb9e5_zstd.ktx2");

    commands.spawn(SceneBundle {
        scene: asset_server.load("models/PlaneEngine/scene.gltf#Scene0"),
        transform: Transform::from_scale(Vec3::splat(2.0)),
        ..Default::default()
    });

    let cam_trans = Transform::from_xyz(2.0, 2.0, 2.0).looking_at(Vec3::ZERO, Vec3::Y);

    let camera = commands
        .spawn((
            Camera3dBundle {
                transform: cam_trans,
                tonemapping: Tonemapping::AcesFitted,
                ..default()
            },
            BloomSettings::default(),
            EnvironmentMapLight {
                intensity: 1000.0,
                diffuse_map: diffuse_map.clone(),
                specular_map: specular_map.clone(),
            },
            EditorCam {
                orbit_constraint: OrbitConstraint::Free,
                last_anchor_depth: cam_trans.translation.length() as f64,
                ..Default::default()
            },
        ))
        .id();

    setup_ui(commands, camera);
}

fn projection_specific_render_config(
    mut commands: Commands,
    cam: Query<(Entity, &Projection), With<EditorCam>>,
    mut msaa: ResMut<Msaa>,
) {
    let (entity, proj) = cam.single();
    match proj {
        Projection::Perspective(_) => {
            *msaa = Msaa::Off;
            commands
                .entity(entity)
                .insert(TemporalAntiAliasBundle::default())
                .insert(ScreenSpaceAmbientOcclusionBundle::default());
        }
        Projection::Orthographic(_) => {
            *msaa = Msaa::Sample4;
            commands
                .entity(entity)
                .remove::<TemporalJitter>()
                .remove::<ScreenSpaceAmbientOcclusionBundle>();
        }
    }
}

fn toggle_projection(
    keys: Res<ButtonInput<KeyCode>>,
    mut dolly: EventWriter<DollyZoomTrigger>,
    cam: Query<Entity, With<EditorCam>>,
    mut toggled: Local<bool>,
) {
    if keys.just_pressed(KeyCode::KeyP) {
        *toggled = !*toggled;
        let target_projection = if *toggled {
            Projection::Orthographic(OrthographicProjection::default())
        } else {
            Projection::Perspective(PerspectiveProjection::default())
        };
        dolly.send(DollyZoomTrigger {
            target_projection,
            camera: cam.single(),
        });
    }
}

fn toggle_constraint(
    keys: Res<ButtonInput<KeyCode>>,
    mut cam: Query<(Entity, &Transform, &mut EditorCam)>,
    mut look_to: EventWriter<LookToTrigger>,
) {
    if keys.just_pressed(KeyCode::KeyC) {
        let (entity, transform, mut editor) = cam.single_mut();
        match editor.orbit_constraint {
            OrbitConstraint::Fixed { .. } => editor.orbit_constraint = OrbitConstraint::Free,
            OrbitConstraint::Free => {
                editor.orbit_constraint = OrbitConstraint::Fixed {
                    up: Vec3::Y,
                    can_pass_tdc: false,
                };

                look_to.send(LookToTrigger::auto_snap_up_direction(
                    transform.forward(),
                    entity,
                    transform,
                    editor.as_ref(),
                ));
            }
        };
    }
}

fn switch_direction(
    keys: Res<ButtonInput<KeyCode>>,
    mut look_to: EventWriter<LookToTrigger>,
<<<<<<< HEAD
    cam: Query<Entity, With<EditorCam>>,
=======
    cam: Query<(Entity, &Transform, &EditorCam)>,
>>>>>>> c18ce1a9
) {
    let (camera, transform, editor) = cam.single();
    if keys.just_pressed(KeyCode::Digit1) {
<<<<<<< HEAD
        look_to.send(LookToTrigger {
            target_facing_direction: Direction3d::X,
            target_up_direction: Direction3d::Y,
            camera: cam.single(),
        });
    }
    if keys.just_pressed(KeyCode::Digit2) {
        look_to.send(LookToTrigger {
            target_facing_direction: Direction3d::Z,
            target_up_direction: Direction3d::Y,
            camera: cam.single(),
        });
    }
    if keys.just_pressed(KeyCode::Digit3) {
        look_to.send(LookToTrigger {
            target_facing_direction: Direction3d::NEG_X,
            target_up_direction: Direction3d::Y,
            camera: cam.single(),
        });
    }
    if keys.just_pressed(KeyCode::Digit4) {
        look_to.send(LookToTrigger {
            target_facing_direction: Direction3d::NEG_Z,
            target_up_direction: Direction3d::Y,
            camera: cam.single(),
        });
    }
    if keys.just_pressed(KeyCode::Digit5) {
        look_to.send(LookToTrigger {
            target_facing_direction: Direction3d::Y,
            target_up_direction: Direction3d::NEG_X,
            camera: cam.single(),
        });
    }
    if keys.just_pressed(KeyCode::Digit6) {
        look_to.send(LookToTrigger {
            target_facing_direction: Direction3d::NEG_Y,
            target_up_direction: Direction3d::X,
            camera: cam.single(),
        });
=======
        look_to.send(LookToTrigger::auto_snap_up_direction(
            Direction3d::X,
            camera,
            transform,
            editor,
        ));
    }
    if keys.just_pressed(KeyCode::Digit2) {
        look_to.send(LookToTrigger::auto_snap_up_direction(
            Direction3d::Z,
            camera,
            transform,
            editor,
        ));
    }
    if keys.just_pressed(KeyCode::Digit3) {
        look_to.send(LookToTrigger::auto_snap_up_direction(
            Direction3d::NEG_X,
            camera,
            transform,
            editor,
        ));
    }
    if keys.just_pressed(KeyCode::Digit4) {
        look_to.send(LookToTrigger::auto_snap_up_direction(
            Direction3d::NEG_Z,
            camera,
            transform,
            editor,
        ));
    }
    if keys.just_pressed(KeyCode::Digit5) {
        look_to.send(LookToTrigger::auto_snap_up_direction(
            Direction3d::Y,
            camera,
            transform,
            editor,
        ));
    }
    if keys.just_pressed(KeyCode::Digit6) {
        look_to.send(LookToTrigger::auto_snap_up_direction(
            Direction3d::NEG_Y,
            camera,
            transform,
            editor,
        ));
>>>>>>> c18ce1a9
    }
}

fn setup_ui(mut commands: Commands, camera: Entity) {
    let style = TextStyle {
        font_size: 20.0,
        ..default()
    };
    commands
        .spawn((
            TargetCamera(camera),
            NodeBundle {
                style: Style {
                    width: Val::Percent(100.),
                    height: Val::Percent(100.),
                    padding: UiRect::all(Val::Px(20.)),
                    ..default()
                },
                ..default()
            },
        ))
        .with_children(|parent| {
            parent.spawn(
                TextBundle::from_sections(vec![
                    TextSection::new("Left Mouse - Pan\n", style.clone()),
                    TextSection::new("Right Mouse - Orbit\n", style.clone()),
                    TextSection::new("Scroll - Zoom\n", style.clone()),
                    TextSection::new("P - Toggle projection\n", style.clone()),
                    TextSection::new("C - Toggle orbit constraint\n", style.clone()),
                    TextSection::new("E - Toggle explode\n", style.clone()),
                    TextSection::new("1-6 - Switch direction\n", style.clone()),
                ])
                .with_style(Style { ..default() }),
            );
        });
}

#[derive(Component)]
struct StartPos(f32);

#[allow(clippy::type_complexity)]
fn explode(
    mut commands: Commands,
    keys: Res<ButtonInput<KeyCode>>,
    mut toggle: Local<Option<(bool, Instant, f32)>>,
    mut explode_amount: Local<f32>,
    mut redraw: EventWriter<RequestRedraw>,
    mut parts: Query<(Entity, &mut Transform, &Aabb, Option<&StartPos>), With<Handle<Mesh>>>,
    mut matls: ResMut<Assets<StandardMaterial>>,
) {
    let animation = Duration::from_millis(2000);
    if keys.just_pressed(KeyCode::KeyE) {
        let new = if let Some((last, ..)) = *toggle {
            !last
        } else {
            true
        };
        *toggle = Some((new, Instant::now(), *explode_amount));
    }
    if let Some((toggled, start, start_amount)) = *toggle {
        let goal_amount = toggled as usize as f32;
        let t = (start.elapsed().as_secs_f32() / animation.as_secs_f32()).clamp(0.0, 1.0);
        let progress = CubicSegment::new_bezier((0.25, 0.1), (0.25, 1.0)).ease(t);
        *explode_amount = start_amount + (goal_amount - start_amount) * progress;
        for (part, mut transform, aabb, start) in &mut parts {
            let start = if let Some(start) = start {
                start.0
            } else {
                let start = aabb.max().y;
                commands.entity(part).insert(StartPos(start));
                start
            };
            transform.translation.y = *explode_amount * (start) * 2.0;
        }
        if t < 1.0 {
            redraw.send(RequestRedraw);
        }
    }
    for (_, matl) in matls.iter_mut() {
        matl.perceptual_roughness = matl.perceptual_roughness.clamp(0.1, 1.0)
    }
}<|MERGE_RESOLUTION|>--- conflicted
+++ resolved
@@ -157,103 +157,56 @@
 fn switch_direction(
     keys: Res<ButtonInput<KeyCode>>,
     mut look_to: EventWriter<LookToTrigger>,
-<<<<<<< HEAD
-    cam: Query<Entity, With<EditorCam>>,
-=======
     cam: Query<(Entity, &Transform, &EditorCam)>,
->>>>>>> c18ce1a9
 ) {
     let (camera, transform, editor) = cam.single();
     if keys.just_pressed(KeyCode::Digit1) {
-<<<<<<< HEAD
-        look_to.send(LookToTrigger {
-            target_facing_direction: Direction3d::X,
-            target_up_direction: Direction3d::Y,
-            camera: cam.single(),
-        });
+        look_to.send(LookToTrigger::auto_snap_up_direction(
+            Direction3d::X,
+            camera,
+            transform,
+            editor,
+        ));
     }
     if keys.just_pressed(KeyCode::Digit2) {
-        look_to.send(LookToTrigger {
-            target_facing_direction: Direction3d::Z,
-            target_up_direction: Direction3d::Y,
-            camera: cam.single(),
-        });
+        look_to.send(LookToTrigger::auto_snap_up_direction(
+            Direction3d::Z,
+            camera,
+            transform,
+            editor,
+        ));
     }
     if keys.just_pressed(KeyCode::Digit3) {
-        look_to.send(LookToTrigger {
-            target_facing_direction: Direction3d::NEG_X,
-            target_up_direction: Direction3d::Y,
-            camera: cam.single(),
-        });
+        look_to.send(LookToTrigger::auto_snap_up_direction(
+            Direction3d::NEG_X,
+            camera,
+            transform,
+            editor,
+        ));
     }
     if keys.just_pressed(KeyCode::Digit4) {
-        look_to.send(LookToTrigger {
-            target_facing_direction: Direction3d::NEG_Z,
-            target_up_direction: Direction3d::Y,
-            camera: cam.single(),
-        });
+        look_to.send(LookToTrigger::auto_snap_up_direction(
+            Direction3d::NEG_Z,
+            camera,
+            transform,
+            editor,
+        ));
     }
     if keys.just_pressed(KeyCode::Digit5) {
-        look_to.send(LookToTrigger {
-            target_facing_direction: Direction3d::Y,
-            target_up_direction: Direction3d::NEG_X,
-            camera: cam.single(),
-        });
+        look_to.send(LookToTrigger::auto_snap_up_direction(
+            Direction3d::Y,
+            camera,
+            transform,
+            editor,
+        ));
     }
     if keys.just_pressed(KeyCode::Digit6) {
-        look_to.send(LookToTrigger {
-            target_facing_direction: Direction3d::NEG_Y,
-            target_up_direction: Direction3d::X,
-            camera: cam.single(),
-        });
-=======
-        look_to.send(LookToTrigger::auto_snap_up_direction(
-            Direction3d::X,
-            camera,
-            transform,
-            editor,
-        ));
-    }
-    if keys.just_pressed(KeyCode::Digit2) {
-        look_to.send(LookToTrigger::auto_snap_up_direction(
-            Direction3d::Z,
-            camera,
-            transform,
-            editor,
-        ));
-    }
-    if keys.just_pressed(KeyCode::Digit3) {
-        look_to.send(LookToTrigger::auto_snap_up_direction(
-            Direction3d::NEG_X,
-            camera,
-            transform,
-            editor,
-        ));
-    }
-    if keys.just_pressed(KeyCode::Digit4) {
-        look_to.send(LookToTrigger::auto_snap_up_direction(
-            Direction3d::NEG_Z,
-            camera,
-            transform,
-            editor,
-        ));
-    }
-    if keys.just_pressed(KeyCode::Digit5) {
-        look_to.send(LookToTrigger::auto_snap_up_direction(
-            Direction3d::Y,
-            camera,
-            transform,
-            editor,
-        ));
-    }
-    if keys.just_pressed(KeyCode::Digit6) {
         look_to.send(LookToTrigger::auto_snap_up_direction(
             Direction3d::NEG_Y,
             camera,
             transform,
             editor,
         ));
->>>>>>> c18ce1a9
     }
 }
 
