[package]
name = "bevy_editor_cam"
version = "0.1.0"
edition = "2021"
description = "A camera controller for editors and CAD."
license = "MIT OR Apache-2.0"
keywords = ["controller", "camera", "bevy", "CAD"]
repository = "https://github.com/aevyrie/bevy_editor_cam"
documentation = "https://docs.rs/crate/bevy_editor_cam/latest"
exclude = ["assets/"]

# See more keys and their definitions at https://doc.rust-lang.org/cargo/reference/manifest.html

[dependencies]
bevy = { version = "0.13", default-features = false, features = [
    "bevy_render",
    "bevy_gizmos",
    "bevy_asset",
    "bevy_core_pipeline",
] }
bevy_picking_core = "0.18"

[dev-dependencies]
bevy = { version = "0.13", features = ["jpeg"] }
bevy_mod_picking = { version = "0.18", default-features = false, features = [
    "backend_raycast",
] }
<<<<<<< HEAD
big_space = "0.5"
=======

big_space = "0.4"
>>>>>>> 701c24dc
rand = "0.8"<|MERGE_RESOLUTION|>--- conflicted
+++ resolved
@@ -25,10 +25,6 @@
 bevy_mod_picking = { version = "0.18", default-features = false, features = [
     "backend_raycast",
 ] }
-<<<<<<< HEAD
+
 big_space = "0.5"
-=======
-
-big_space = "0.4"
->>>>>>> 701c24dc
 rand = "0.8"